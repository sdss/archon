--- conflicted
+++ resolved
@@ -261,13 +261,9 @@
 # installed. If the path is not absolute, the root of the package is used as working
 # directory.
 archon:
-<<<<<<< HEAD
-  acf_file: 'lvm/config/archon/LVM_100MHz.acf'
-=======
   config_file:
     sp1: lvm/config/archon/LVM_100kHz_sp1.acf
     sp2: lvm/config/archon/LVM_100kHz_sp2.acf
->>>>>>> 6c808658
 
 # Write a log for each exposure (requires files.lab_log to be set).
 write_log: true
